import os
import platform
from argparse import ArgumentParser
from typing import Dict, Optional, Iterable

import wandb
import numpy as np
from streaming import MDSWriter, StreamingDataset
from torch.utils.data import DataLoader, IterableDataset
from tqdm import tqdm

#torch.multiprocessing.set_sharing_strategy('file_system')


def build_dataloader(dataset, batch_size, num_workers) -> DataLoader:
    # Multiple workers is only supported on linux machines
    if 'linux' in platform.platform().lower():
        num_workers = num_workers  # type: ignore
    else:
        num_workers = 0

    # If using multiple workers, configure each worker to prefetch as many samples as it can, up to
    # the aggregate device batch size
    # If not using workers, the torch DataLoader expects the default value for prefetch_factor,
    # which non-intuitively must be 2.
    prefetch_factor = max(1, 2 * batch_size //
                          num_workers) if num_workers > 0 else None
    prefetch_factor = 2

    return DataLoader(
        dataset=dataset,
        sampler=None,
        batch_size=batch_size,
        num_workers=num_workers,
        prefetch_factor=prefetch_factor,
    )


def generate_samples(
        loader: DataLoader,
        truncate_num_samples: Optional[int] = None
) -> Iterable[Dict[str, bytes]]:
    """Generator over samples of a dataloader.

    Args:
       loader (DataLoader): A dataloader emitting batches like {key: [sample0_bytes, sample1_bytes, sample2_bytes, ...]}
       truncate_num_samples (Optional[int]): An optional # of samples to stop at.

    Yields:
        Sample dicts.
    """
    n_samples = 0
    for batch in loader:
        keys = list(batch.keys())
        current_bs = len(batch[keys[0]])
        for idx in range(current_bs):
            if truncate_num_samples is not None and n_samples == truncate_num_samples:
                return
            n_samples += 1
            sample = {k: v[idx] for k, v in batch.items()}
            #unique_uids = np.unique(sample["uids"])
            #sample["uids"] = unique_uids
            yield sample


class ConcatDomainsTokensDataset(IterableDataset):
    """An IterableDataset that returns concatenated token samples for MDSWriter.

    Returns dicts of {'tokens': bytes, 'domain_idx': int}

    """

    def __init__(
        self,
        dataset: StreamingDataset,
        max_length: int,
        no_wrap: bool,
    ):
        self.dataset = dataset
        self.max_length = max_length
        self.should_wrap = not no_wrap

    def _read_binary_tokenized_sample(self, sample):
        return np.frombuffer(sample['tokens'], dtype=np.int64).copy().tolist()

    def __iter__(self) -> Iterable[Dict[str, bytes]]:
        token_buffer = []
        #uid_buffer = []
        for sample in self.dataset:
            tokens = self._read_binary_tokenized_sample(sample)
            #uids = [sample["uid"]] * len(tokens)
            token_buffer += tokens
            #uid_buffer += uids
            while len(token_buffer) >= self.max_length:
                concat_tokens = token_buffer[:self.max_length]
                #concat_uids = uid_buffer[:self.max_length]
                token_buffer = token_buffer[
                    self.max_length:] if self.should_wrap else []
                #uid_buffer = uid_buffer[
                    #self.max_length:] if self.should_wrap else []
                yield {
                    # convert to bytes to store in MDS binary format
                    "tokens": np.asarray(concat_tokens).tobytes(),
                    #"uids": np.array(concat_uids, dtype=np.int32)
                }


if __name__ == "__main__":

    parser = ArgumentParser()
    # Dataset args
    parser.add_argument("--download-remote", type=str, required=True)
    parser.add_argument("--local", type=str, default="/tmp/excess-loss")
    parser.add_argument("--num-workers", type=int, default=64)
    parser.add_argument("--seed", type=int, required=True)

    # Domain args
    parser.add_argument("--holdout-num-tokens",
                        type=str,
                        required=True,
                        choices=["2B", "5B", "20B", "26B"])
    parser.add_argument("--upstream-batch-size", type=int, default=512)

    # Tokenization args
    parser.add_argument("--max-length", type=int, default=2048)
    parser.add_argument("--no-wrap", default=False, action='store_true')

    # Upload args
    parser.add_argument("--upload-base", type=str, required=True)

    # Misc
    parser.add_argument("--no-wandb", action="store_true")
    parser.add_argument("--wandb-name", type=str, default=None)
    args = parser.parse_args()

    use_wandb = not args.no_wandb
    if use_wandb:
        assert args.wandb_name is not None, "Wandb name necessary if using for logging"

        wandb.init(name=args.wandb_name,
                   project="pre-process-data",
                   entity="mosaic-ml")

    streaming_data = StreamingDataset(
        remote=args.download_remote,
        local=args.local,
        split="train",
<<<<<<< HEAD
        shuffle=True,
        shuffle_algo="py1s",  # For some weird speed reasons
        shuffle_seed=args.seed,
=======
        shuffle=False,
        #shuffle_algo="py1s",  # For some weird speed reasons
        #shuffle_seed=args.seed,
>>>>>>> a9231a4c
        num_canonical_nodes=128)

    data = ConcatDomainsTokensDataset(
        streaming_data,
        max_length=args.max_length,
        no_wrap=args.no_wrap,
    )
    loader = build_dataloader(data,
                              batch_size=512,
                              num_workers=args.num_workers)
    samples = generate_samples(loader, truncate_num_samples=None)

    #holdout_columns = {"tokens": "bytes", "uids": "ndarray:int32"}
    #train_columns = {"tokens": "bytes", "idx": "int", "uids": "ndarray:int32"}
    holdout_columns = {"tokens": "bytes", }
    train_columns = {"tokens": "bytes"}

    if args.holdout_num_tokens == "2B":
        holdout_num_tokens = 2_000_000_000
    elif args.holdout_num_tokens == "5B":
        holdout_num_tokens = 5_000_000_000
    elif args.holdout_num_tokens == "20B":
        holdout_num_tokens = 20_000_000_000
    elif args.holdout_num_tokens == "26B":
        holdout_num_tokens = 26_000_000_000
    else:
        raise ValueError(
            f"Invalid holdout num tokens: {args.holdout_num_tokens}")

    holdout_num_samples = -(-holdout_num_tokens // args.max_length)
    assert holdout_num_samples < streaming_data.size, "Truncate num samples too large"
    print(f"Total holdout samples: {holdout_num_samples}")
    print(
        f"Percent training samples: {1 - (holdout_num_samples / streaming_data.size)}"
    )

    #upload_name = f"{args.holdout_num_tokens}-holdout-tokens"
    #upload_remote = os.path.join(args.upload_base, upload_name)

    #holdout_writer = MDSWriter(
    #    columns=holdout_columns,
    #    out=os.path.join(upload_remote, "holdout"),
    #    compression=None,
    #    max_workers=None,
    #)
    #training_writer = MDSWriter(columns=train_columns,
    #                            out=os.path.join(upload_remote, "train", "base",
    #                                             "train"),
    #                            compression="zstd",
    #                            max_workers=args.num_workers)
    #train_idx = 0
    for step, sample in enumerate(
            tqdm(samples, desc="concat", total=streaming_data.size,
                 leave=True)):
        continue

    #    if step <= holdout_num_samples:
    #        holdout_writer.write(sample)
    #        if step == holdout_num_samples:
    #            holdout_writer.finish()
    #            print("Finished writing holdout set")
    #    else:
    #        sample = {**sample, "idx": train_idx}
    #        training_writer.write(sample)
    #        train_idx += 1

    #    if use_wandb and step % 1_000 == 0:
    #        wandb.log(({'step': step, 'progress': step / streaming_data.size}))

    #training_writer.finish()<|MERGE_RESOLUTION|>--- conflicted
+++ resolved
@@ -97,7 +97,7 @@
                 token_buffer = token_buffer[
                     self.max_length:] if self.should_wrap else []
                 #uid_buffer = uid_buffer[
-                    #self.max_length:] if self.should_wrap else []
+                #self.max_length:] if self.should_wrap else []
                 yield {
                     # convert to bytes to store in MDS binary format
                     "tokens": np.asarray(concat_tokens).tobytes(),
@@ -145,15 +145,9 @@
         remote=args.download_remote,
         local=args.local,
         split="train",
-<<<<<<< HEAD
-        shuffle=True,
-        shuffle_algo="py1s",  # For some weird speed reasons
-        shuffle_seed=args.seed,
-=======
         shuffle=False,
         #shuffle_algo="py1s",  # For some weird speed reasons
         #shuffle_seed=args.seed,
->>>>>>> a9231a4c
         num_canonical_nodes=128)
 
     data = ConcatDomainsTokensDataset(
@@ -168,7 +162,9 @@
 
     #holdout_columns = {"tokens": "bytes", "uids": "ndarray:int32"}
     #train_columns = {"tokens": "bytes", "idx": "int", "uids": "ndarray:int32"}
-    holdout_columns = {"tokens": "bytes", }
+    holdout_columns = {
+        "tokens": "bytes",
+    }
     train_columns = {"tokens": "bytes"}
 
     if args.holdout_num_tokens == "2B":
