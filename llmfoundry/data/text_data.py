--- conflicted
+++ resolved
@@ -5,12 +5,8 @@
 
 import os
 from itertools import islice
-<<<<<<< HEAD
-from typing import Any, Callable, Dict, List, Mapping, Optional, Sequence, Union
-=======
 from typing import (Any, Callable, Dict, List, Mapping, Optional, Sequence,
                     Union, cast)
->>>>>>> 68835627
 
 import numpy as np
 import torch
