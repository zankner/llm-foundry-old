--- conflicted
+++ resolved
@@ -5,14 +5,10 @@
     from llmfoundry.callbacks.eval_gauntlet_callback import EvalGauntlet
     from llmfoundry.callbacks.fdiff_callback import FDiffMetrics
     from llmfoundry.callbacks.generate_callback import Generate
-<<<<<<< HEAD
     from llmfoundry.callbacks.log_average_icl import AverageICLLogger
     from llmfoundry.callbacks.gpu_hours_logger import GpuHourLogger
     from llmfoundry.callbacks.log_domain_loss import LogDomainLoss
-=======
     from llmfoundry.callbacks.hf_checkpointer import HuggingFaceCheckpointer
->>>>>>> 68835627
-    from llmfoundry.callbacks.model_gauntlet_callback import ModelGauntlet
     from llmfoundry.callbacks.monolithic_ckpt_callback import \
         MonolithicCheckpointSaver
     from llmfoundry.callbacks.resumption_callbacks import (GlobalLRScaling,
@@ -35,11 +31,8 @@
     'GlobalLRScaling',
     'LayerFreezing',
     'ScheduledGarbageCollector',
-<<<<<<< HEAD
     'SlackLogger',
-=======
     'EvalGauntlet',
->>>>>>> 68835627
     'ModelGauntlet',
     'HuggingFaceCheckpointer',
 ]