# Copyright 2022 MosaicML LLM Foundry authors
# SPDX-License-Identifier: Apache-2.0

import logging
import os
from typing import Any, Dict, List, Optional, Tuple, Union

import torch
from composer import algorithms
from composer.callbacks import (EarlyStopper, LRMonitor, MemoryMonitor,
                                OptimizerMonitor, RuntimeEstimator,
                                SpeedMonitor)
from composer.core import Algorithm, Callback, Evaluator
from composer.datasets.in_context_learning_evaluation import \
    get_icl_task_dataloader
<<<<<<< HEAD
from composer.loggers import (TensorboardLogger, WandBLogger,
                              RemoteUploaderDownloader)
=======
from composer.loggers import (InMemoryLogger, LoggerDestination, MLFlowLogger,
                              TensorboardLogger, WandBLogger)
>>>>>>> 68835627
from composer.optim import DecoupledAdamW
from composer.optim.scheduler import (ComposerScheduler,
                                      ConstantWithWarmupScheduler,
                                      CosineAnnealingWithWarmupScheduler,
                                      LinearWithWarmupScheduler)
from composer.utils import dist
from omegaconf import DictConfig, ListConfig
from omegaconf import OmegaConf as om
from torch.optim.optimizer import Optimizer
from transformers import AutoTokenizer, PreTrainedTokenizerBase

<<<<<<< HEAD
from llmfoundry.algorithms import DomainWeightSetter, OnlineBatchSelection
from llmfoundry.callbacks import (FDiffMetrics, Generate, AverageICLLogger,
                                  LogDomainLoss, GpuHourLogger, GlobalLRScaling,
=======
from llmfoundry.callbacks import (EvalGauntlet, FDiffMetrics, Generate,
                                  GlobalLRScaling, HuggingFaceCheckpointer,
>>>>>>> 68835627
                                  LayerFreezing, MonolithicCheckpointSaver,
                                  ScheduledGarbageCollector, SlackLogger)
from llmfoundry.optim import (DecoupledAdaLRLion, DecoupledClipLion,
                              DecoupledLionW, DecoupledLionW_8bit)
from llmfoundry.tokenizers.tiktoken import TiktokenTokenizerWrapper

log = logging.getLogger(__name__)


def build_icl_data_and_gauntlet(
    icl_tasks_config: Union[str, ListConfig],
    eval_gauntlet_config: Optional[Union[str, DictConfig]],
    tokenizer: PreTrainedTokenizerBase,
    device_eval_batch_size: int,
    icl_seq_len: int,
    icl_subset_num_batches: Optional[int] = None
) -> Tuple[List[Evaluator], List[str], Optional[EvalGauntlet]]:
    icl_evaluators, logger_keys = build_icl_evaluators(
        icl_tasks_config,
        tokenizer,
        icl_seq_len,
        device_eval_batch_size,
        icl_subset_num_batches=icl_subset_num_batches)
    eval_gauntlet_cb = None
    if eval_gauntlet_config is not None:
        if isinstance(eval_gauntlet_config, str):
            with open(eval_gauntlet_config, 'r') as icl_f:
                eval_gauntlet_cfg = om.load(icl_f)
            eval_gauntlet = eval_gauntlet_cfg.eval_gauntlet
        elif isinstance(eval_gauntlet_config, DictConfig):  # pyright: ignore
            eval_gauntlet = eval_gauntlet_config
        else:
            raise ValueError(
                f'Got invalid type for eval_gauntlet_config: {type(eval_gauntlet_config)}'
            )
        eval_gauntlet.logger_keys = logger_keys
        eval_gauntlet.benchmark_sizes = {
            e.label: e.dataloader.num_samples for e in icl_evaluators
        }
        eval_gauntlet_cb = EvalGauntlet(**eval_gauntlet)
    return icl_evaluators, logger_keys, eval_gauntlet_cb


def build_callback(name: str, kwargs: Dict[str, Any]) -> Callback:
    if name == 'lr_monitor':
        return LRMonitor()
    elif name == 'average_icl_logger':
        return AverageICLLogger()
    elif name == 'memory_monitor':
        return MemoryMonitor()
    elif name == 'speed_monitor':
        return SpeedMonitor(window_size=kwargs.get('window_size', 1),
                            gpu_flops_available=kwargs.get(
                                'gpu_flops_available', None))
    elif name == 'fdiff':
        return FDiffMetrics(**kwargs)
    elif name == 'log_domain_loss':
        return LogDomainLoss(**kwargs)
    elif name == 'runtime_estimator':
        return RuntimeEstimator()
    elif name == 'optimizer_monitor':
        return OptimizerMonitor(log_optimizer_metrics=kwargs.get(
            'log_optimizer_metrics', True),)
    elif name == 'generate_callback':
        prompts = kwargs.pop('prompts')
        return Generate(prompts=list(prompts), **kwargs)
    elif name == 'global_lr_scaling':
        return GlobalLRScaling(**kwargs)
    elif name == 'gpu_hour_logger':
        return GpuHourLogger()
    elif name == 'layer_freezing':
        return LayerFreezing(**kwargs)
    elif name == 'mono_ckpt_saver':
        return MonolithicCheckpointSaver(**kwargs)
    elif name == 'scheduled_gc':
        return ScheduledGarbageCollector(**kwargs)
    elif name == 'slack_logger':
        return SlackLogger(**kwargs)
    elif name == 'early_stopper':
        return EarlyStopper(**kwargs)
    elif name == 'hf_checkpointer':
        return HuggingFaceCheckpointer(**kwargs)
    else:
        raise ValueError(f'Not sure how to build callback: {name}')


def build_logger(name: str, kwargs: Dict[str, Any]) -> LoggerDestination:
    if name == 'wandb':
        return WandBLogger(**kwargs)
    elif name == 'tensorboard':
        return TensorboardLogger(**kwargs)
<<<<<<< HEAD
    elif name == 'remote_uploader':
        return RemoteUploaderDownloader(**kwargs)
=======
    elif name == 'in_memory_logger':
        return InMemoryLogger(**kwargs)
    elif name == 'mlflow':
        return MLFlowLogger(**kwargs)
    elif name == 'inmemory':
        return InMemoryLogger(**kwargs)
>>>>>>> 68835627
    else:
        raise ValueError(f'Not sure how to build logger: {name}')


def build_algorithm(name: str, kwargs: Dict[str, Any]) -> Algorithm:
    if name == 'gradient_clipping':
        return algorithms.GradientClipping(**kwargs)
    elif name == 'alibi':
        return algorithms.Alibi(**kwargs)
    elif name == 'fused_layernorm':
        return algorithms.FusedLayerNorm(**kwargs)
    elif name == 'gated_linear_units':
        return algorithms.GatedLinearUnits(**kwargs)
    elif name == 'low_precision_layernorm':
        return algorithms.LowPrecisionLayerNorm(**kwargs)
    elif name == 'doremi':
        return DomainWeightSetter(**kwargs)
    elif name == 'online_batch_selection':
        return OnlineBatchSelection(**kwargs)
    else:
        raise ValueError(f'Not sure how to build algorithm: {name}')


def build_optimizer(model: torch.nn.Module, name: str,
                    optimizer_config: Dict[str, Any]) -> Optimizer:
    if name == 'decoupled_adamw':
        return DecoupledAdamW(model.parameters(), **optimizer_config)
    elif name == 'decoupled_lionw':
        return DecoupledLionW(model.parameters(), **optimizer_config)
    elif name == 'clip_lion':
        return DecoupledClipLion(model.parameters(), **optimizer_config)
    elif name == 'adalr_lion':
        return DecoupledAdaLRLion(model.parameters(), **optimizer_config)
    elif name == 'decoupled_lionw_8b':
        return DecoupledLionW_8bit(model.parameters(), **optimizer_config)
    else:
        raise ValueError(f'Not sure how to build optimizer: {name}')


def build_scheduler(name: str,
                    scheduler_config: Dict[str, Any]) -> ComposerScheduler:
    if name == 'constant_with_warmup':
        return ConstantWithWarmupScheduler(**scheduler_config)
    elif name == 'cosine_with_warmup':
        return CosineAnnealingWithWarmupScheduler(**scheduler_config)
    elif name == 'linear_decay_with_warmup':
        return LinearWithWarmupScheduler(**scheduler_config)
    else:
        raise ValueError(f'Not sure how to build scheduler: {name}')


def build_tokenizer(
        tokenizer_name: str,
        tokenizer_kwargs: Dict[str, Any]) -> PreTrainedTokenizerBase:
    os.environ['TRANSFORMERS_NO_ADVISORY_WARNINGS'] = '1'
    os.environ['TOKENIZERS_PARALLELISM'] = 'false'

    if tokenizer_name.startswith('tiktoken'):
        tokenizer = TiktokenTokenizerWrapper(**tokenizer_kwargs)
    else:
        tokenizer = AutoTokenizer.from_pretrained(tokenizer_name,
                                                  **tokenizer_kwargs)

        # HuggingFace does not respect the model_max_length kwarg, and overrides it with
        # min(kwargs['model_max_length'], original_config['model_max_length']), so we
        # explicitly set it here
        tokenizer.model_max_length = tokenizer_kwargs.get(
            'model_max_length',
            int(1e30),
        )

    return tokenizer


def build_icl_evaluators(
    icl_tasks: Union[str, ListConfig],
    tokenizer: PreTrainedTokenizerBase,
    default_max_seq_len: int,
    default_batch_size: int,
    destination_dir: Optional[str] = None,
    icl_subset_num_batches: Optional[int] = None,
) -> Tuple[List[Evaluator], List[str]]:
    if destination_dir is None:
        destination_dir = os.getcwd()

    evaluators = []
    logger_keys = []

    icl_tasks_list = None
    if isinstance(icl_tasks, str):
        log.info(f'Extracting ICL task config from path: {icl_tasks}')
        with open(icl_tasks, 'r') as icl_f:
            icl_task_cfg = om.load(icl_f)
        icl_tasks_list = icl_task_cfg.icl_tasks
    else:
        icl_tasks_list = icl_tasks

    def _validate_cfg(icl_cfg: DictConfig):
        assert 'label' in icl_cfg
        assert 'dataset_uri' in icl_cfg and icl_cfg.dataset_uri is not None
        assert 'icl_task_type' in icl_cfg
        assert 'num_fewshot' in icl_cfg

        if 'metric_names' not in icl_cfg:
            if icl_cfg.icl_task_type == 'language_modeling':
                icl_cfg.metric_names = ['InContextLearningLMAccuracy']
            elif icl_cfg.icl_task_type == 'multiple_choice':
                icl_cfg.metric_names = [
                    'InContextLearningMultipleChoiceAccuracy'
                ]
            elif icl_cfg.icl_task_type == 'schema':
                icl_cfg.metric_names = [
                    'InContextLearningMultipleChoiceAccuracy'
                ]
            elif icl_cfg.icl_task_type == 'question_answering':
                icl_cfg.metric_names = ['InContextLearningQAAccuracy']
            else:
                raise ValueError(
                    f'No metric_names defined, unable to build default metrics for icl_task_type={icl_cfg.icl_task_type}.'
                )

        if 'prompt_string' not in icl_cfg:
            icl_cfg.prompt_string = ''
        if 'example_delimiter' not in icl_cfg:
            icl_cfg.example_delimiter = '\n'
        if 'continuation_delimiter' not in icl_cfg:
            icl_cfg.continuation_delimiter = ' '
        if 'max_seq_len' not in icl_cfg:
            icl_cfg.max_seq_len = default_max_seq_len
        if 'batch_size' not in icl_cfg:
            icl_cfg.batch_size = default_batch_size

    for icl_cfg in icl_tasks_list:
        assert isinstance(icl_cfg, DictConfig)
        _validate_cfg(icl_cfg)
        for num_fewshot in list(icl_cfg.num_fewshot):
            if tokenizer.pad_token_id is None:
                # Current workaround to support GPT2 tokenizer with `pad_token_id = None`
                pad_tok_id = tokenizer.eos_token_id
            else:
                pad_tok_id = tokenizer.pad_token_id
            label = f'{icl_cfg.label}/{num_fewshot}-shot'
            metric_names = list(icl_cfg.metric_names)
            # TODO: fix Composer bug when copying local paths and destination exists
            destination_path = f'{destination_dir}/{icl_cfg.label}-{num_fewshot}.jsonl'
            if dist.get_local_rank() == 0 and os.path.exists(destination_path):
                os.remove(destination_path)
            dist.barrier()

            dataloaders = get_icl_task_dataloader(
                icl_cfg.icl_task_type,
                icl_cfg.dataset_uri,
                tokenizer,
                batch_size=icl_cfg.batch_size,
                max_seq_len=icl_cfg.max_seq_len,
                pad_tok_id=pad_tok_id,
                num_fewshot=num_fewshot,
                prompt_string=icl_cfg.prompt_string,
                example_delimiter=icl_cfg.example_delimiter,
                continuation_delimiter=icl_cfg.continuation_delimiter,
                destination_path=destination_path,
                has_categories=icl_cfg.get('has_categories', False),
            )
            if hasattr(
                    icl_cfg,
                    'has_categories') and icl_cfg.has_categories and isinstance(
                        dataloaders, dict):
                for category in dataloaders.keys():
                    logger_keys.extend([
                        f'metrics/{label}/{category}/{m}' for m in metric_names
                    ])
                    evaluators.append(
                        Evaluator(label=f'{label}/{category}',
                                  dataloader=dataloaders[category],
                                  metric_names=metric_names),)
            else:
                logger_keys.extend(
                    [f'metrics/{label}/{m}' for m in metric_names])
                evaluators.append(
                    Evaluator(label=label,
                              dataloader=dataloaders,
                              metric_names=metric_names,
                              subset_num_batches=icl_subset_num_batches))

    return evaluators, logger_keys<|MERGE_RESOLUTION|>--- conflicted
+++ resolved
@@ -13,13 +13,8 @@
 from composer.core import Algorithm, Callback, Evaluator
 from composer.datasets.in_context_learning_evaluation import \
     get_icl_task_dataloader
-<<<<<<< HEAD
-from composer.loggers import (TensorboardLogger, WandBLogger,
-                              RemoteUploaderDownloader)
-=======
 from composer.loggers import (InMemoryLogger, LoggerDestination, MLFlowLogger,
-                              TensorboardLogger, WandBLogger)
->>>>>>> 68835627
+                              TensorboardLogger, WandBLogger, RemoteUploaderDownloader)
 from composer.optim import DecoupledAdamW
 from composer.optim.scheduler import (ComposerScheduler,
                                       ConstantWithWarmupScheduler,
@@ -31,14 +26,9 @@
 from torch.optim.optimizer import Optimizer
 from transformers import AutoTokenizer, PreTrainedTokenizerBase
 
-<<<<<<< HEAD
 from llmfoundry.algorithms import DomainWeightSetter, OnlineBatchSelection
-from llmfoundry.callbacks import (FDiffMetrics, Generate, AverageICLLogger,
-                                  LogDomainLoss, GpuHourLogger, GlobalLRScaling,
-=======
-from llmfoundry.callbacks import (EvalGauntlet, FDiffMetrics, Generate,
-                                  GlobalLRScaling, HuggingFaceCheckpointer,
->>>>>>> 68835627
+from llmfoundry.callbacks import (EvalGauntlet, FDiffMetrics, Generate, AverageICLLogger,
+                                  LogDomainLoss, GpuHourLogger, GlobalLRScaling, HuggingFaceCheckpointer,
                                   LayerFreezing, MonolithicCheckpointSaver,
                                   ScheduledGarbageCollector, SlackLogger)
 from llmfoundry.optim import (DecoupledAdaLRLion, DecoupledClipLion,
@@ -130,17 +120,14 @@
         return WandBLogger(**kwargs)
     elif name == 'tensorboard':
         return TensorboardLogger(**kwargs)
-<<<<<<< HEAD
     elif name == 'remote_uploader':
         return RemoteUploaderDownloader(**kwargs)
-=======
     elif name == 'in_memory_logger':
         return InMemoryLogger(**kwargs)
     elif name == 'mlflow':
         return MLFlowLogger(**kwargs)
     elif name == 'inmemory':
         return InMemoryLogger(**kwargs)
->>>>>>> 68835627
     else:
         raise ValueError(f'Not sure how to build logger: {name}')
 
