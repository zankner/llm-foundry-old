--- conflicted
+++ resolved
@@ -23,18 +23,10 @@
 from transformers import (AutoTokenizer, PreTrainedTokenizer,
                           PreTrainedTokenizerFast)
 
-<<<<<<< HEAD
-from llmfoundry.callbacks import (FDiffMetrics, AverageICLLogger, Generate,
-                                  GlobalLRScaling, LayerFreezing,
-                                  MonolithicCheckpointSaver,
-                                  ScheduledGarbageCollector)
-=======
-from llmfoundry.algorithms import DomainWeightSetter, OnlineBatchSelection
 from llmfoundry.callbacks import (FDiffMetrics, Generate, AverageICLLogger,
                                   LogDomainLoss, GpuHourLogger, GlobalLRScaling,
                                   LayerFreezing, MonolithicCheckpointSaver,
                                   ScheduledGarbageCollector, SlackLogger)
->>>>>>> 201c10ea
 from llmfoundry.optim import (DecoupledAdaLRLion, DecoupledClipLion,
                               DecoupledLionW)
 
@@ -104,10 +96,6 @@
         return algorithms.GatedLinearUnits(**kwargs)
     elif name == 'low_precision_layernorm':
         return algorithms.LowPrecisionLayerNorm(**kwargs)
-    elif name == 'doremi':
-        return DomainWeightSetter(**kwargs)
-    elif name == 'online_batch_selection':
-        return OnlineBatchSelection(**kwargs)
     else:
         raise ValueError(f'Not sure how to build algorithm: {name}')
 
